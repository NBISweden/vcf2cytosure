#!/usr/bin/env python3
"""
Convert structural variants in a VCF to CGH (CytoSure) format
"""

import argparse
import sys
import pandas as pd
import logging
import gzip
import numpy as np
from collections import namedtuple, defaultdict
from io import StringIO
from lxml import etree
from cyvcf2 import VCF

from constants import *

<<<<<<< HEAD
__version__ = '0.8'
=======
__version__ = '0.7.2'
>>>>>>> 36e23486

logger = logging.getLogger(__name__)

Event = namedtuple('Event', ['chrom', 'start', 'end', 'type', 'info'])

def events(variants, CONTIG_LENGTHS):
	"""Iterate over variants and yield Events"""

	for variant in variants:
		if len(variant.ALT) != 1:
			continue
		chrom = variant.CHROM
		if chrom not in CONTIG_LENGTHS:
			continue
		start = variant.start
		sv_type = variant.INFO.get('SVTYPE').split(':')[0]
		if variant.INFO.get("END"):
			end = variant.INFO.get('END')
			if start >= end:
				tmp=int(end)
				end=start
				start=tmp

			logger.debug('%s at %s:%s-%s (%s bp)', sv_type, chrom, start+1, end, end - start)
			assert len(variant.REF) == 1

			yield Event(chrom=chrom, start=start, end=end, type=sv_type, info=dict(variant.INFO))
		else:

			if ":" in variant.ALT[0] and ("[" in  variant.ALT[0] or "]" in  variant.ALT[0]):
				chrom2=variant.ALT[0].split(":")[0].split("[")[-1].split("]")[-1]
			else:

				print ("invalid variant  type {}: skipping".format(variant.ALT[0]))

			if chrom2 != chrom:
				logger.debug('%s at %s:%s', sv_type, chrom, start+1)
				yield Event( chrom=chrom, start=start, end=None, type=sv_type, info=dict(variant.INFO) )

			else:
				end=int(variant.ALT[0].split(":")[1].split("[")[0].split("]")[0])
				if start >= end:
					tmp=int(end)
					end=start
					start=tmp

				logger.debug('%s at %s:%s', sv_type, chrom, start+1)
				yield Event( chrom=chrom, start=start, end=end, type=sv_type, info=dict(variant.INFO) )

def strip_template(path):
	"""
	Read in the template CGH file and strip it of everything that we don't need.

	Return the lxml.etree object.
	"""
	tree = etree.parse(path)

	# Remove all aberrations
	parent = tree.xpath('/data/cgh/submission')[0]
	for aberration in parent.xpath('aberration'):
		parent.remove(aberration)

	# Remove all except the first probe (in the order in which they occur in
	# the file) on each chromosome. Chromosomes without probes are not
	# clickable in the CytoSure UI.
	parent = tree.xpath('/data/cgh/probes')[0]
	seen = set()
	for probe in parent:
		chrom = probe.attrib.get('chromosome')
		if not chrom or chrom in seen:
			parent.remove(probe)
		else:
			seen.add(chrom)

	# Remove all segments
	parent = tree.xpath('/data/cgh/segmentation')[0]
	for segment in parent:
		parent.remove(segment)

	return tree


def make_probe(parent, chromosome, start, end, height, text):
	probe = etree.SubElement(parent, 'probe')
	probe.attrib.update({
		'name': text,
		'chromosome': CHROM_RENAME.get(chromosome, chromosome),
		'start': str(start + 1),
		'stop': str(end),
		'normalized': '{:.3f}'.format(-height),
		'smoothed': '0.0',
		'smoothed_normalized': '0.0',
		'sequence': 'AACCGGTT',
	})

	red = 1000
	green = red * 2**height

	spot = etree.SubElement(probe, 'spot')
	spot.attrib.update({
		'index': '1',
		'row': '1',
		'column': '1',
		'red': str(red),
		'green': '{:.3f}'.format(green),
		'gSNR': '100.0',
		'rSNR': '100.0',
		'outlier': 'false',
	})
	return probe


def make_segment(parent, chromosome, start, end, height):
	segment = etree.SubElement(parent, 'segment')
	segment.attrib.update({
		'chrId': CHROM_RENAME.get(chromosome, chromosome),
		'numProbes': '100',
		'start': str(start + 1),
		'stop': str(end),
		'average': '{:.3f}'.format(-height),  # CytoSure inverts the sign
	})
	return segment


def make_aberration(parent, chromosome, start, end, comment=None, method='converted from VCF',
		confirmation=None, n_probes=0, copy_number=99):
	"""
	comment -- string
	method -- short string
	confirmation -- string
	"""
	# Set gain to false for dels
	is_gain = 'true'
	if (confirmation == "DEL"):
		is_gain = 'false'

	aberration = etree.SubElement(parent, 'aberration')
	aberration.attrib.update(dict(
		chr=CHROM_RENAME.get(chromosome, chromosome),
		start=str(start + 1),
		stop=str(end),
		maxStart=str(start + 1),
		maxStop=str(end),
		copyNumber=str(copy_number),
		initialClassification='Unclassified',
		finalClassification='Unclassified',
		inheritance='Not_tested',
		numProbes=str(n_probes),
		startProbe='',
		stopProbe='',
		maxStartProbe='',
		maxStopProbe='',
		gain=is_gain,
		method=method,
		# TODO fill in the following values with something sensible
		automationLevel='1.0',
		baseline='0.0',
		mosaicism='0.0',
		inheritanceCoverage='0.0',
		logRatio='-0.4444',  # mean log ratio
		p='0.003333',  # p-value
		sd='0.2222',  # standard deviation
	))
	if comment:
		e = etree.SubElement(aberration, 'comments')
		e.text = comment
	if confirmation:
		e = etree.SubElement(aberration, 'confirmation')
		e.text = confirmation
	return aberration


def spaced_probes(start, end, probe_spacing=PROBE_SPACING):
	"""
	Yield nicely spaced positions along the interval (start, end).
	- start and end are always included
	- at least three positions are included
	"""
	l = end - start
	n = l // probe_spacing
	spacing = l / max(n, 2)  # float division
	i = 0
	pos = start
	while pos <= end:
		yield pos
		i += 1
		pos = start + int(i * spacing)


def probe_point(center, height=2.5, width=5001, steps=15):
	"""
	Yield (pos, height) pairs that "draw" a triangular shape (pointing upwards)
	"""
	pos_step = (width - 1) // (steps - 1)
	height_step = height / ((steps - 1) // 2)
	for i in range(-(steps // 2), steps // 2 + 1):
		yield center + i * pos_step, height - height_step * abs(i) + 0.1


def format_comment(info):
	comment = ''
	for k, v in sorted(info.items()):
		if k in ('CSQ', 'SVTYPE'):
			continue
		comment += '\n{}: {}'.format(k, v)
	return comment


def merge_intervals(intervals):
	"""Merge overlapping intervals into a single one"""
	events = [(coord[0], 'START') for coord in intervals]
	events.extend((coord[1], 'STOP') for coord in intervals)
	events.sort()
	active = 0
	start = 0
	for pos, what in events:
		# Note adjacent 'touching' events are merged because 'START' < 'STOP'
		if what == 'START':
			if active == 0:
				start = pos
			active += 1
		else:
			active -= 1
			if active == 0:
				yield (start, pos)


def complement_intervals(intervals, chromosome_length):
	"""
	>>> list(complement_intervals([(0, 1), (3, 4), (18, 20)], 20))
	[(1, 3), (4, 18)]
	"""
	prev_end = 0
	for start, end in intervals:
		if prev_end != start:
			yield prev_end, start
		prev_end = end
	if prev_end != chromosome_length:
		yield prev_end, chromosome_length


def add_probes_between_events(probes, chr_intervals, CONTIG_LENGTHS):
	for chrom, intervals in chr_intervals.items():
		if chrom not in CONTIG_LENGTHS:
			continue
		intervals = merge_intervals(intervals)
		for start, end in complement_intervals(intervals, CONTIG_LENGTHS[chrom]):
			for pos in spaced_probes(start, end, probe_spacing=200000):
				# CytoSure does not display probes at height=0.0
				make_probe(probes, chrom, pos, pos + 60, 0.01, 'between events')


class CoverageRecord:
	__slots__ = ('chrom', 'start', 'end', 'coverage')

	def __init__(self, chrom, start, end, coverage):
		self.chrom = chrom
		self.start = start
		self.end = end
		self.coverage = coverage


def parse_coverages(path):
	with open(path) as f:
		for line in f:
			if line.startswith('#'):
				continue
			content=line.split('\t')
			chrom=content[0]
			start=content[1]
			end=content[2]
			coverage=content[3]
			start = int(start)
			end = int(end)
			coverage = float(coverage)
			yield CoverageRecord(chrom, start, end, coverage)

def retrieve_snp(content,args):
	snp_data=[]
	snp_data.append(content[0])
	snp_data.append(int(content[1]))
	snp_data.append(float( content[7].split(";{}=".format(args.dp))[-1].split(";")[0] ))

	return (snp_data)

def parse_cn_coverages(args):
	probe_data=[]
	opener=open
	first=True
	df = pd.read_csv(args.cn, sep="\t")
	for i in range(0,len(df["log2"])):

		chrom = df["chromosome"][i]
		start = int(df["start"][i])
		end = int(df["end"][i])
		coverage =float(df["log2"][i])

		if "gene" in df:
			if df["gene"][i] == "Antitarget":
				continue

		yield CoverageRecord(chrom, start, end, coverage)


def parse_snv_coverages(args):
		snv_list=[]
		if args.snv.endswith(".gz"):
			for line  in gzip.open(args.snv):
				if line[0] == "#" or not ";{}=".format(args.dp) in line:
					continue
				content=line.strip().split()
				snv_list.append(retrieve_snp(content,args))

		elif args.snv.endswith(".vcf"):
			for line in open(args.snv):
				if line[0] == "#" or not ";{}=".format(args.dp) in line:
					continue
				content=line.strip().split()
				snv_list.append(retrieve_snp(content,args))

		else:
			print ("only .vcf or gziped vcf is allowed, exiting")

		for snv in snv_list:
			chrom = snv[0]
			start = snv[1]
			end = start+1
			coverage = snv[2]
			yield CoverageRecord(chrom, start, end, coverage)


def group_by_chromosome(records):
	"""
	Group records by their .chrom attribute.

	Yield pairs (chromosome, list_of_records) where list_of_records
	are the consecutive records sharing the same chromosome.
	"""
	prev_chrom = None
	chromosome_records = []
	for record in records:
		if record.chrom != prev_chrom:
			if chromosome_records:
				yield prev_chrom, chromosome_records
				chromosome_records = []
		chromosome_records.append(record)
		prev_chrom = record.chrom
	if chromosome_records:
		yield prev_chrom, chromosome_records


def bin_coverages(coverages, n):
	"""
	Reduce the number of coverage records by re-binning
	each *n* coverage values into a new single bin.

	The coverages are assumed to be from a single chromosome.
	"""
	chrom = coverages[0].chrom
	for i in range(0, len(coverages), n):
		records = coverages[i:i+n]
		cov = sum(r.coverage for r in records) / len(records)
		yield CoverageRecord(chrom,	records[0].start, records[-1].end, cov)


def subtract_intervals(records, intervals):
	"""
	Yield only those records that fall outside of the given intervals.
	"""
	events = [(r.start, 'rec', r) for r in records]
	events.extend((i[0], 'istart', None) for i in intervals)
	events.extend((i[1], 'iend', None) for i in intervals)
	events.sort()
	inside = False
	for pos, typ, record in events:
		if typ == 'istart':
			inside = True
		elif typ == 'iend':
			inside = False
		elif not inside:
			yield record


def add_coverage_probes(probes, path, args, CONTIG_LENGTHS, N_INTERVALS):
	"""
	probes -- <probes> element
	path -- path to tab-separated file with coverages
	"""
	logger.info('Reading %r ...', path)
	if args.coverage:
		coverages = [r for r in parse_coverages(path) if r.chrom in CONTIG_LENGTHS]
	elif args.cn:
		coverages = [r for r in parse_cn_coverages(args) if r.chrom in CONTIG_LENGTHS]
	else:
		coverages = [r for r in parse_snv_coverages(args) if r.chrom in CONTIG_LENGTHS]

	non_zero_len = len([r for r in coverages if r.coverage != 0])
	mean_coverage = sum(r.coverage for r in coverages) / non_zero_len
	logger.info('Mean coverage excluding 0 values is %.2f', mean_coverage)

	n = 0
	for chromosome, records in group_by_chromosome(coverages):
		coverage_factor = 1
		if args.sex == 'male' and ( chromosome == 'Y' or chromosome == 'X'):
			coverage_factor = 2

		n_intervals = N_INTERVALS[chromosome]
		for record in subtract_intervals(bin_coverages(records,args.bins), n_intervals):
			if not args.cn:
				height = coverage_factor * record.coverage / mean_coverage
			else:
				height=record.coverage
			height = np.log2(height)
			height = min(MAX_HEIGHT, height)
			height = max(MIN_HEIGHT, height)
			if height == 0.0:
				height = 0.01
			make_probe(probes, record.chrom, record.start, record.end, height, 'coverage')
			n += 1
	logger.info('Added %s coverage probes', n)


#apply filtering
def variant_filter(variants, min_size=5000,max_frequency=0.01, frequency_tag='FRQ'):

	for variant in variants:

		end = variant.INFO.get('END')
		if end and not variant.INFO.get('SVTYPE') == 'TRA':

			if abs( int(end) - variant.start) <= min_size:
				# Too short
				continue

		elif variant.INFO.get('SVTYPE') == 'BND':
			bnd_chrom, bnd_pos = variant.ALT[0][2:-1].split(':')

			bnd_pos = int(variant.ALT[0].split(':')[1].split("]")[0].split("[")[0])
			bnd_chrom= variant.ALT[0].split(':')[0].split("]")[-1].split("[")[-1]

			if bnd_chrom == variant.CHROM and abs(bnd_pos - variant.start) < min_size:
				continue

		elif variant.INFO.get('SVTYPE') == 'TRA':

			bnd_pos = variant.INFO.get('END')
			bnd_chrom =variant.INFO.get('CHR2');

		frequency = variant.INFO.get(frequency_tag)
		if frequency is not None and frequency > max_frequency:
			continue

		yield variant

class BlacklistRecord:
	__slots__ = ('chrom', 'start', 'end')

	def __init__(self, chrom, start, end):
		self.chrom = chrom
		self.start = start
		self.end = end

# read Blacklist
def read_blacklist(path):
	with open(path) as f:
		for line in f:
			if line.startswith('#'):
				continue
			content=line.split('\t')
			chrom=content[0]
			start=content[1]
			end=content[2]
			start = int(start)
			end = int(end)
			yield BlacklistRecord(chrom, start, end)

def contained_by_blacklist(event, blacklist):
	for br in blacklist:
		if event.chrom == br.chrom:
			if event.start >= br.start and event.end <= br.end:
				return True

	return False

#retrieve the sample id, assuming single sample vcf
def retrieve_sample_id(vcf, vcf_path):
	samples = vcf.samples
	if len(samples) == 1:
		sample = samples[0]
	else:
		sample = vcf_path.split("/")[-1].split("_")[0].split(".")[0]
	return(sample)


def main():
	logging.basicConfig(level=logging.INFO, format='%(levelname)s: %(message)s')
	parser = argparse.ArgumentParser("VCF2cytosure - convert SV vcf files to cytosure")

	group = parser.add_argument_group('Filtering')
	group.add_argument('--size', default=1000, type=int,help='Minimum variant size. Default: %(default)s')
	group.add_argument('--frequency', default=0.01, type=float,help='Maximum frequency. Default: %(default)s')
	group.add_argument('--frequency_tag', default='FRQ', type=str,help='Frequency tag of the info field. Default: %(default)s')
	group.add_argument('--no-filter', dest='do_filtering', action='store_false',default=True,help='Disable any filtering')

	group = parser.add_argument_group('Input')
	group.add_argument('--genome',required=False, default=37, help='Human genome version. Use 37 for GRCh37/hg19, 38 for GRCh38 template.')
	group.add_argument('--sex',required=False, default='female', help='Sample sex male/female. Default: %(default)s')
	group.add_argument('--vcf',required=True,help='VCF file')
	group.add_argument('--bins',type=int,default=20,help='the number of coverage bins per probes default=20')
	group.add_argument('--coverage',help='Coverage file')
	group.add_argument('--cn', type=str,
					   help='add probes using cnvkit cn file(cannot be used together with --coverage)')
	group.add_argument('--snv',type=str,help='snv vcf file, use coverage annotation to position the height of the probes(cannot be used together with --coverage)')
	group.add_argument('--dp',type=str,default="DP",help='read depth tag of snv vcf file. This option is only used if you use snv to set the heigth of the probes. The dp tag is a tag which is used to retrieve the depth of coverage across the snv (default=DP)')
	group.add_argument('--maxbnd',type=int,default=10000,help='Maxixmum BND size, BND events exceeding this size are discarded')
	group.add_argument('--out',help='output file (default = the prefix of the input vcf)')

	group.add_argument('--blacklist', help='Blacklist bed format file to exclude completely contained variants.')

	group.add_argument('-V','--version',action='version',version="%(prog)s "+__version__ ,
			   help='Print program version and exit.')
	# parser.add_argument('xml', help='CytoSure design file')
	args= parser.parse_args()

	logger.info('vcf2cytosure %s', __version__)

	if (args.coverage and args.cn) or (args.coverage and args.snv) or (args.snv and args.cn):
		print ("Choose one of --coverage, --snv and --cn. They cannot be combined.")
		quit()

	if int(args.genome) == 38:
		CGH_TEMPLATE = CGH_TEMPLATE_38
		CONTIG_LENGTHS = CONTIG_LENGTHS_38
		N_INTERVALS = N_INTERVALS_38
	else:
		CGH_TEMPLATE = CGH_TEMPLATE_37
		CONTIG_LENGTHS = CONTIG_LENGTHS_37
		N_INTERVALS = N_INTERVALS_37

	if not args.out:
		args.out=".".join(args.vcf.split(".")[0:len(args.vcf.split("."))-1])+".cgh"
	parser = etree.XMLParser(remove_blank_text=True)

	sex_male = "false"
	promega_sex = 'Female'
	if args.sex == "male":
		sex_male = 'true'
		promega_sex = 'Male'

	vcf = VCF(args.vcf)

	sample_id=retrieve_sample_id(vcf, args.vcf)
	tree = etree.parse(StringIO(CGH_TEMPLATE.format(sample_id,sample_id,sample_id,sample_id,sex_male,promega_sex,sex_male)), parser)

	segmentation = tree.xpath('/data/cgh/segmentation')[0]
	probes = tree.xpath('/data/cgh/probes')[0]
	submission = tree.xpath('/data/cgh/submission')[0]

	if args.blacklist:
		blacklist = [r for r in read_blacklist(args.blacklist) if r.chrom in CONTIG_LENGTHS]

	chr_intervals = defaultdict(list)
	if args.do_filtering:
		vcf = variant_filter(vcf,min_size=args.size,max_frequency=args.frequency,frequency_tag=args.frequency_tag)
	n = 0
	for event in events(vcf, CONTIG_LENGTHS):
		end = event.end
		height = ABERRATION_HEIGHTS[event.type]
		make_segment(segmentation, event.chrom, event.start, end, height)

		comment = format_comment(event.info)
		if "rankScore" in event.info:
			rank_score = int(event.info['RankScore'].partition(':')[2])
		else:
			rank_score =0

		#occ=0
		#if args.frequency_tag in event.info:
		#	occ=event.info[args.frequency_tag]
		occ=0
		if "OCC" in event.info:
			occ=event.info["OCC"]

		if event.type in ("INV",'INS', 'BND',"TRA") and not event.end:
			continue
			#pass
		elif event.type in ("INV",'INS', 'BND',"TRA") and (abs(event.start-event.end) > args.maxbnd ):
			#pass
			continue
		elif args.blacklist:
			if contained_by_blacklist(event, blacklist):
				continue

		make_aberration(submission, event.chrom, event.start, end, confirmation=event.type,
			comment=comment, n_probes=occ, copy_number=rank_score)

		chr_intervals[event.chrom].append((event.start, event.end))
		# show probes at slightly different height than segments
		for pos in spaced_probes(event.start, event.end - 1):
			make_probe(probes, event.chrom, pos, pos + 60, height, event.type)
		n += 1
	if args.coverage or args.snv or args.cn:
		add_coverage_probes(probes, args.coverage, args, CONTIG_LENGTHS, N_INTERVALS)

	else:
		add_probes_between_events(probes, chr_intervals, CONTIG_LENGTHS)

	tree.write(args.out, pretty_print=True)
	logger.info('Wrote %d variants to CGH', n)


if __name__ == '__main__':
	main()<|MERGE_RESOLUTION|>--- conflicted
+++ resolved
@@ -16,11 +16,7 @@
 
 from constants import *
 
-<<<<<<< HEAD
 __version__ = '0.8'
-=======
-__version__ = '0.7.2'
->>>>>>> 36e23486
 
 logger = logging.getLogger(__name__)
 
