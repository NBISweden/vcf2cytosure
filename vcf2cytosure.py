#!/usr/bin/env python3
"""
Convert structural variants in a VCF to CGH (CytoSure) format
"""

import argparse
<<<<<<< HEAD
import sys
import pandas as pd
=======
>>>>>>> b339c6a7
import logging
import gzip
from collections import namedtuple, defaultdict
from io import StringIO
from lxml import etree
from cyvcf2 import VCF

from constants import *

__version__ = '0.7.1'

logger = logging.getLogger(__name__)

Event = namedtuple('Event', ['chrom', 'start', 'end', 'type', 'info'])

def events(variants, CONTIG_LENGTHS):
	"""Iterate over variants and yield Events"""

	for variant in variants:
		if len(variant.ALT) != 1:
			continue
		chrom = variant.CHROM
		if chrom not in CONTIG_LENGTHS:
			continue
		start = variant.start
		sv_type = variant.INFO.get('SVTYPE')
		if variant.INFO.get("END"):
			end = variant.INFO.get('END')
			if start >= end:
				tmp=int(end)
				end=start
				start=tmp

			logger.debug('%s at %s:%s-%s (%s bp)', sv_type, chrom, start+1, end, end - start)
			assert len(variant.REF) == 1

			yield Event(chrom=chrom, start=start, end=end, type=sv_type, info=dict(variant.INFO))
		else:

			if ":" in variant.ALT[0] and ("[" in  variant.ALT[0] or "]" in  variant.ALT[0]):
				chrom2=variant.ALT[0].split(":")[0].split("[")[-1].split("]")[-1]
			else:

				print ("invalid variant  type {}: skipping".format(variant.ALT[0]))

			if chrom2 != chrom:
				logger.debug('%s at %s:%s', sv_type, chrom, start+1)
				yield Event( chrom=chrom, start=start, end=None, type=sv_type, info=dict(variant.INFO) )

			else:
				end=int(variant.ALT[0].split(":")[1].split("[")[0].split("]")[0])
				if start >= end:
					tmp=int(end)
					end=start
					start=tmp

				logger.debug('%s at %s:%s', sv_type, chrom, start+1)
				yield Event( chrom=chrom, start=start, end=end, type=sv_type, info=dict(variant.INFO) )

def strip_template(path):
	"""
	Read in the template CGH file and strip it of everything that we don't need.

	Return the lxml.etree object.
	"""
	tree = etree.parse(path)

	# Remove all aberrations
	parent = tree.xpath('/data/cgh/submission')[0]
	for aberration in parent.xpath('aberration'):
		parent.remove(aberration)

	# Remove all except the first probe (in the order in which they occur in
	# the file) on each chromosome. Chromosomes without probes are not
	# clickable in the CytoSure UI.
	parent = tree.xpath('/data/cgh/probes')[0]
	seen = set()
	for probe in parent:
		chrom = probe.attrib.get('chromosome')
		if not chrom or chrom in seen:
			parent.remove(probe)
		else:
			seen.add(chrom)

	# Remove all segments
	parent = tree.xpath('/data/cgh/segmentation')[0]
	for segment in parent:
		parent.remove(segment)

	return tree


def make_probe(parent, chromosome, start, end, height, text):
	probe = etree.SubElement(parent, 'probe')
	probe.attrib.update({
		'name': text,
		'chromosome': CHROM_RENAME.get(chromosome, chromosome),
		'start': str(start + 1),
		'stop': str(end),
		'normalized': '{:.3f}'.format(-height),
		'smoothed': '0.0',
		'smoothed_normalized': '-0.25',
		'sequence': 'AACCGGTT',
	})

	red = 1000
	green = red * 2**height

	spot = etree.SubElement(probe, 'spot')
	spot.attrib.update({
		'index': '1',
		'row': '1',
		'column': '1',
		'red': str(red),
		'green': '{:.3f}'.format(green),
		'gSNR': '100.0',
		'rSNR': '100.0',
		'outlier': 'false',
	})
	return probe


def make_segment(parent, chromosome, start, end, height):
	segment = etree.SubElement(parent, 'segment')
	segment.attrib.update({
		'chrId': CHROM_RENAME.get(chromosome, chromosome),
		'numProbes': '100',
		'start': str(start + 1),
		'stop': str(end),
		'average': '{:.3f}'.format(-height),  # CytoSure inverts the sign
	})
	return segment


def make_aberration(parent, chromosome, start, end, comment=None, method='converted from VCF',
		confirmation=None, n_probes=0, copy_number=99):
	"""
	comment -- string
	method -- short string
	confirmation -- string
	"""
	aberration = etree.SubElement(parent, 'aberration')
	aberration.attrib.update(dict(
		chr=CHROM_RENAME.get(chromosome, chromosome),
		start=str(start + 1),
		stop=str(end),
		maxStart=str(start + 1),
		maxStop=str(end),
		copyNumber=str(copy_number),
		initialClassification='Unclassified',
		finalClassification='Unclassified',
		inheritance='Not_tested',
		numProbes=str(n_probes),
		startProbe='',
		stopProbe='',
		maxStartProbe='',
		maxStopProbe='',

		# TODO fill in the following values with something sensible
		automationLevel='1.0',
		baseline='0.0',
		mosaicism='0.0',
		gain='true',
		inheritanceCoverage='0.0',
		logRatio='-0.4444',  # mean log ratio
		method=method,
		p='0.003333',  # p-value
		sd='0.2222',  # standard deviation
	))
	if comment:
		e = etree.SubElement(aberration, 'comments')
		e.text = comment
	if confirmation:
		e = etree.SubElement(aberration, 'confirmation')
		e.text = confirmation
	return aberration


def spaced_probes(start, end, probe_spacing=PROBE_SPACING):
	"""
	Yield nicely spaced positions along the interval (start, end).
	- start and end are always included
	- at least three positions are included
	"""
	l = end - start
	n = l // probe_spacing
	spacing = l / max(n, 2)  # float division
	i = 0
	pos = start
	while pos <= end:
		yield pos
		i += 1
		pos = start + int(i * spacing)


def probe_point(center, height=2.5, width=5001, steps=15):
	"""
	Yield (pos, height) pairs that "draw" a triangular shape (pointing upwards)
	"""
	pos_step = (width - 1) // (steps - 1)
	height_step = height / ((steps - 1) // 2)
	for i in range(-(steps // 2), steps // 2 + 1):
		yield center + i * pos_step, height - height_step * abs(i) + 0.1


def format_comment(info):
	comment = ''
	for k, v in sorted(info.items()):
		if k in ('CSQ', 'SVTYPE'):
			continue
		comment += '\n{}: {}'.format(k, v)
	return comment


def merge_intervals(intervals):
	"""Merge overlapping intervals into a single one"""
	events = [(coord[0], 'START') for coord in intervals]
	events.extend((coord[1], 'STOP') for coord in intervals)
	events.sort()
	active = 0
	start = 0
	for pos, what in events:
		# Note adjacent 'touching' events are merged because 'START' < 'STOP'
		if what == 'START':
			if active == 0:
				start = pos
			active += 1
		else:
			active -= 1
			if active == 0:
				yield (start, pos)


def complement_intervals(intervals, chromosome_length):
	"""
	>>> list(complement_intervals([(0, 1), (3, 4), (18, 20)], 20))
	[(1, 3), (4, 18)]
	"""
	prev_end = 0
	for start, end in intervals:
		if prev_end != start:
			yield prev_end, start
		prev_end = end
	if prev_end != chromosome_length:
		yield prev_end, chromosome_length


def add_probes_between_events(probes, chr_intervals, CONTIG_LENGTHS):
	for chrom, intervals in chr_intervals.items():
		if chrom not in CONTIG_LENGTHS:
			continue
		intervals = merge_intervals(intervals)
		for start, end in complement_intervals(intervals, CONTIG_LENGTHS[chrom]):
			for pos in spaced_probes(start, end, probe_spacing=200000):
				# CytoSure does not display probes at height=0.0
				make_probe(probes, chrom, pos, pos + 60, 0.01, 'between events')


class CoverageRecord:
	__slots__ = ('chrom', 'start', 'end', 'coverage')

	def __init__(self, chrom, start, end, coverage):
		self.chrom = chrom
		self.start = start
		self.end = end
		self.coverage = coverage


def parse_coverages(path):
	with open(path) as f:
		for line in f:
			if line.startswith('#'):
				continue
			content=line.split('\t')
			chrom=content[0]
			start=content[1]
			end=content[2]
			coverage=content[3]
			start = int(start)
			end = int(end)
			coverage = float(coverage)
			yield CoverageRecord(chrom, start, end, coverage)

def retrieve_snp(content,args):
	snp_data=[]
	snp_data.append(content[0])
	snp_data.append(int(content[1]))
	snp_data.append(float( content[7].split(";{}=".format(args.dp))[-1].split(";")[0] ))

	return (snp_data)

def parse_cn_coverages(args):
	probe_data=[]
	opener=open
	first=True
	df = pd.read_csv(args.cn, sep="\t")
	for i in range(0,len(df["log2"])):

		chrom = df["chromosome"][i]
		start = int(df["start"][i])
		end = int(df["end"][i])
		coverage =float(df["log2"][i])

		if "gene" in df:
			if df["gene"][i] == "Antitarget":
				continue

		yield CoverageRecord(chrom, start, end, coverage)


def parse_snv_coverages(args):
		snv_list=[]
		if args.snv.endswith(".gz"):
			for line  in gzip.open(args.snv):
				if line[0] == "#" or not ";{}=".format(args.dp) in line:
					continue
				content=line.strip().split()
				snv_list.append(retrieve_snp(content,args))

		elif args.snv.endswith(".vcf"):
			for line in open(args.snv):
				if line[0] == "#" or not ";{}=".format(args.dp) in line:
					continue
				content=line.strip().split()
				snv_list.append(retrieve_snp(content,args))

		else:
			print ("only .vcf or gziped vcf is allowed, exiting")

		for snv in snv_list:
			chrom = snv[0]
			start = snv[1]
			end = start+1
			coverage = snv[2]
			yield CoverageRecord(chrom, start, end, coverage)


def group_by_chromosome(records):
	"""
	Group records by their .chrom attribute.

	Yield pairs (chromosome, list_of_records) where list_of_records
	are the consecutive records sharing the same chromosome.
	"""
	prev_chrom = None
	chromosome_records = []
	for record in records:
		if record.chrom != prev_chrom:
			if chromosome_records:
				yield prev_chrom, chromosome_records
				chromosome_records = []
		chromosome_records.append(record)
		prev_chrom = record.chrom
	if chromosome_records:
		yield prev_chrom, chromosome_records


def bin_coverages(coverages, n):
	"""
	Reduce the number of coverage records by re-binning
	each *n* coverage values into a new single bin.

	The coverages are assumed to be from a single chromosome.
	"""
	chrom = coverages[0].chrom
	for i in range(0, len(coverages), n):
		records = coverages[i:i+n]
		cov = sum(r.coverage for r in records) / len(records)
		yield CoverageRecord(chrom,	records[0].start, records[-1].end, cov)


def subtract_intervals(records, intervals):
	"""
	Yield only those records that fall outside of the given intervals.
	"""
	events = [(r.start, 'rec', r) for r in records]
	events.extend((i[0], 'istart', None) for i in intervals)
	events.extend((i[1], 'iend', None) for i in intervals)
	events.sort()
	inside = False
	for pos, typ, record in events:
		if typ == 'istart':
			inside = True
		elif typ == 'iend':
			inside = False
		elif not inside:
			yield record


def add_coverage_probes(probes, path, args, CONTIG_LENGTHS, N_INTERVALS):
	"""
	probes -- <probes> element
	path -- path to tab-separated file with coverages
	"""
	logger.info('Reading %r ...', path)
	if args.coverage:
		coverages = [r for r in parse_coverages(path) if r.chrom in CONTIG_LENGTHS]
	elif args.cn:
		coverages = [r for r in parse_cn_coverages(args) if r.chrom in CONTIG_LENGTHS]
	else:
		coverages = [r for r in parse_snv_coverages(args) if r.chrom in CONTIG_LENGTHS]

	mean_coverage = sum(r.coverage for r in coverages) / len(coverages)
	logger.info('Mean coverage is %.2f', mean_coverage)

	n = 0
	for chromosome, records in group_by_chromosome(coverages):
		coverage_factor = 1
		if args.sex == 'male' and ( chromosome == 'Y' or chromosome == 'X'):
			coverage_factor = 2

		n_intervals = N_INTERVALS[chromosome]
		for record in subtract_intervals(bin_coverages(records,args.bins), n_intervals):
			if not args.cn:
				height = min(coverage_factor * record.coverage / mean_coverage - 1, MAX_HEIGHT)
				if height == 0.0:
					height = 0.01
			else:
				height=record.coverage
				print(height)

			make_probe(probes, record.chrom, record.start, record.end, height, 'coverage')
			n += 1
	logger.info('Added %s coverage probes', n)


#apply filtering
def variant_filter(variants, min_size=5000,max_frequency=0.01, frequency_tag='FRQ'):

	for variant in variants:

		end = variant.INFO.get('END')
		if end and not variant.INFO.get('SVTYPE') == 'TRA':

			if abs( int(end) - variant.start) <= min_size:
				# Too short
				continue

		elif variant.INFO.get('SVTYPE') == 'BND':
			bnd_chrom, bnd_pos = variant.ALT[0][2:-1].split(':')

			bnd_pos = int(variant.ALT[0].split(':')[1].split("]")[0].split("[")[0])
			bnd_chrom= variant.ALT[0].split(':')[0].split("]")[-1].split("[")[-1]

			if bnd_chrom == variant.CHROM and abs(bnd_pos - variant.start) < min_size:
				continue

		elif variant.INFO.get('SVTYPE') == 'TRA':

			bnd_pos = variant.INFO.get('END')
			bnd_chrom =variant.INFO.get('CHR2');

		frequency = variant.INFO.get(frequency_tag)
		if frequency is not None and frequency > max_frequency:
			continue

		yield variant

class BlacklistRecord:
	__slots__ = ('chrom', 'start', 'end')

	def __init__(self, chrom, start, end):
		self.chrom = chrom
		self.start = start
		self.end = end

# read Blacklist
def read_blacklist(path):
	with open(path) as f:
		for line in f:
			if line.startswith('#'):
				continue
			content=line.split('\t')
			chrom=content[0]
			start=content[1]
			end=content[2]
			start = int(start)
			end = int(end)
			yield BlacklistRecord(chrom, start, end)

def contained_by_blacklist(event, blacklist):
	for br in blacklist:
		if event.chrom == br.chrom:
			if event.start >= br.start and event.end <= br.end:
				return True

	return False

#retrieve the sample id, assuming single sample vcf
def retrieve_sample_id(vcf, vcf_path):
	samples = vcf.samples
	if len(samples) == 1:
		sample = samples[0]
	else:
		sample = vcf_path.split("/")[-1].split("_")[0].split(".")[0]
	return(sample)


def main():
	logging.basicConfig(level=logging.INFO, format='%(levelname)s: %(message)s')
	parser = argparse.ArgumentParser("VCF2cytosure - convert SV vcf files to cytosure")

	group = parser.add_argument_group('Filtering')
	group.add_argument('--size', default=1000, type=int,help='Minimum variant size. Default: %(default)s')
	group.add_argument('--frequency', default=0.01, type=float,help='Maximum frequency. Default: %(default)s')
	group.add_argument('--frequency_tag', default='FRQ', type=str,help='Frequency tag of the info field. Default: %(default)s')
	group.add_argument('--no-filter', dest='do_filtering', action='store_false',default=True,help='Disable any filtering')

	group = parser.add_argument_group('Input')
	group.add_argument('--genome',required=False, default=37, help='Human genome version. Use 37 for GRCh37/hg19, 38 for GRCh38 template.')
	group.add_argument('--sex',required=False, default='female', help='Sample sex male/female. Default: %(default)s')
	group.add_argument('--vcf',required=True,help='VCF file')
	group.add_argument('--bins',type=int,default=20,help='the number of coverage bins per probes default=20')
	group.add_argument('--coverage',help='Coverage file')
	group.add_argument('--cn', type=str,
					   help='add probes using cnvkit cn file(cannot be used together with --coverage)')
	group.add_argument('--snv',type=str,help='snv vcf file, use coverage annotation to position the height of the probes(cannot be used together with --coverage)')
	group.add_argument('--dp',type=str,default="DP",help='read depth tag of snv vcf file. This option is only used if you use snv to set the heigth of the probes. The dp tag is a tag which is used to retrieve the depth of coverage across the snv (default=DP)')
	group.add_argument('--maxbnd',type=int,default=10000,help='Maxixmum BND size, BND events exceeding this size are discarded')
	group.add_argument('--out',help='output file (default = the prefix of the input vcf)')

	group.add_argument('--blacklist', help='Blacklist bed format file to exclude completely contained variants.')

	group.add_argument('-V','--version',action='version',version="%(prog)s "+__version__ ,
			   help='Print program version and exit.')
	# parser.add_argument('xml', help='CytoSure design file')
	args= parser.parse_args()

	logger.info('vcf2cytosure %s', __version__)

	if (args.coverage and args.cn) or (args.coverage and args.snv) or (args.snv and args.cn):
		print ("Choose one of --coverage, --snv and --cn. They cannot be combined.")
		quit()

	if int(args.genome) == 38:
		CGH_TEMPLATE = CGH_TEMPLATE_38
		CONTIG_LENGTHS = CONTIG_LENGTHS_38
		N_INTERVALS = N_INTERVALS_38
	else:
		CGH_TEMPLATE = CGH_TEMPLATE_37
		CONTIG_LENGTHS = CONTIG_LENGTHS_37
		N_INTERVALS = N_INTERVALS_37

	if not args.out:
		args.out=".".join(args.vcf.split(".")[0:len(args.vcf.split("."))-1])+".cgh"
	parser = etree.XMLParser(remove_blank_text=True)

	sex_male = "false"
	promega_sex = 'Female'
	if args.sex == "male":
		sex_male = 'true'
		promega_sex = 'Male'

	vcf = VCF(args.vcf)

	sample_id=retrieve_sample_id(vcf, args.vcf)
	tree = etree.parse(StringIO(CGH_TEMPLATE.format(sample_id,sample_id,sample_id,sample_id,sex_male,promega_sex,sex_male)), parser)

	segmentation = tree.xpath('/data/cgh/segmentation')[0]
	probes = tree.xpath('/data/cgh/probes')[0]
	submission = tree.xpath('/data/cgh/submission')[0]

	if args.blacklist:
		blacklist = [r for r in read_blacklist(args.blacklist) if r.chrom in CONTIG_LENGTHS]

	chr_intervals = defaultdict(list)
	if args.do_filtering:
		vcf = variant_filter(vcf,min_size=args.size,max_frequency=args.frequency,frequency_tag=args.frequency_tag)
	n = 0
	for event in events(vcf, CONTIG_LENGTHS):
		height = ABERRATION_HEIGHTS[event.type]
		end = event.end
		make_segment(segmentation, event.chrom, event.start, end, height)
		comment = format_comment(event.info)
		if "rankScore" in event.info:
			rank_score = int(event.info['RankScore'].partition(':')[2])
		else:
			rank_score =0

		#occ=0
		#if args.frequency_tag in event.info:
		#	occ=event.info[args.frequency_tag]
		occ=0
		if "OCC" in event.info:
			occ=event.info["OCC"]

		if event.type in ("INV",'INS', 'BND',"TRA") and not event.end:
			continue
			#pass
		elif event.type in ("INV",'INS', 'BND',"TRA") and (abs(event.start-event.end) > args.maxbnd ):
			#pass
			continue
		elif args.blacklist:
			if contained_by_blacklist(event, blacklist):
				continue

		make_aberration(submission, event.chrom, event.start, end, confirmation=event.type,
			comment=comment, n_probes=occ, copy_number=rank_score)

		chr_intervals[event.chrom].append((event.start, event.end))
		# show probes at slightly different height than segments
		for pos in spaced_probes(event.start, event.end - 1):
			make_probe(probes, event.chrom, pos, pos + 60, height, event.type)
		n += 1
	if args.coverage or args.snv or args.cn:
		add_coverage_probes(probes, args.coverage, args, CONTIG_LENGTHS, N_INTERVALS)

	else:
		add_probes_between_events(probes, chr_intervals, CONTIG_LENGTHS)

	tree.write(args.out, pretty_print=True)
	logger.info('Wrote %d variants to CGH', n)


if __name__ == '__main__':
	main()<|MERGE_RESOLUTION|>--- conflicted
+++ resolved
@@ -4,11 +4,8 @@
 """
 
 import argparse
-<<<<<<< HEAD
 import sys
 import pandas as pd
-=======
->>>>>>> b339c6a7
 import logging
 import gzip
 from collections import namedtuple, defaultdict
