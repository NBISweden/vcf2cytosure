#!/usr/bin/env python3
"""
Convert structural variants in a VCF to CGH (CytoSure) format
"""

import argparse
import logging
import gzip
from collections import namedtuple, defaultdict
from io import StringIO
from lxml import etree
from cyvcf2 import VCF

from constants import *

<<<<<<< HEAD
__version__ = '0.6.1'
=======
__version__ = '0.7.0'
>>>>>>> 189e9ff2

logger = logging.getLogger(__name__)

Event = namedtuple('Event', ['chrom', 'start', 'end', 'type', 'info'])

def events(variants, CONTIG_LENGTHS):
	"""Iterate over variants and yield Events"""

	for variant in variants:
		if len(variant.ALT) != 1:
			continue
		chrom = variant.CHROM
		if chrom not in CONTIG_LENGTHS:
			continue
		start = variant.start
		sv_type = variant.INFO.get('SVTYPE')
		if variant.INFO.get("END"):
			end = variant.INFO.get('END')
			if start >= end:
				tmp=int(end)
				end=start
				start=tmp

			logger.debug('%s at %s:%s-%s (%s bp)', sv_type, chrom, start+1, end, end - start)
			assert len(variant.REF) == 1

			yield Event(chrom=chrom, start=start, end=end, type=sv_type, info=dict(variant.INFO))
		else:

			if ":" in variant.ALT[0] and ("[" in  variant.ALT[0] or "]" in  variant.ALT[0]):
				chrom2=variant.ALT[0].split(":")[0].split("[")[-1].split("]")[-1]
			else:

				print ("invalid variant  type {}: skipping".format(variant.ALT[0]))

			if chrom2 != chrom:
				logger.debug('%s at %s:%s', sv_type, chrom, start+1)
				yield Event( chrom=chrom, start=start, end=None, type=sv_type, info=dict(variant.INFO) )

			else:
				end=int(variant.ALT[0].split(":")[1].split("[")[0].split("]")[0])
				if start >= end:
					tmp=int(end)
					end=start
					start=tmp

				logger.debug('%s at %s:%s', sv_type, chrom, start+1)
				yield Event( chrom=chrom, start=start, end=end, type=sv_type, info=dict(variant.INFO) )

def strip_template(path):
	"""
	Read in the template CGH file and strip it of everything that we don't need.

	Return the lxml.etree object.
	"""
	tree = etree.parse(path)

	# Remove all aberrations
	parent = tree.xpath('/data/cgh/submission')[0]
	for aberration in parent.xpath('aberration'):
		parent.remove(aberration)

	# Remove all except the first probe (in the order in which they occur in
	# the file) on each chromosome. Chromosomes without probes are not
	# clickable in the CytoSure UI.
	parent = tree.xpath('/data/cgh/probes')[0]
	seen = set()
	for probe in parent:
		chrom = probe.attrib.get('chromosome')
		if not chrom or chrom in seen:
			parent.remove(probe)
		else:
			seen.add(chrom)

	# Remove all segments
	parent = tree.xpath('/data/cgh/segmentation')[0]
	for segment in parent:
		parent.remove(segment)

	return tree


def make_probe(parent, chromosome, start, end, height, text):
	probe = etree.SubElement(parent, 'probe')
	probe.attrib.update({
		'name': text,
		'chromosome': CHROM_RENAME.get(chromosome, chromosome),
		'start': str(start + 1),
		'stop': str(end),
		'normalized': '{:.3f}'.format(-height),
		'smoothed': '0.0',
		'smoothed_normalized': '-0.25',
		'sequence': 'AACCGGTT',
	})

	red = 1000
	green = red * 2**height

	spot = etree.SubElement(probe, 'spot')
	spot.attrib.update({
		'index': '1',
		'row': '1',
		'column': '1',
		'red': str(red),
		'green': '{:.3f}'.format(green),
		'gSNR': '100.0',
		'rSNR': '100.0',
		'outlier': 'false',
	})
	return probe


def make_segment(parent, chromosome, start, end, height):
	segment = etree.SubElement(parent, 'segment')
	segment.attrib.update({
		'chrId': CHROM_RENAME.get(chromosome, chromosome),
		'numProbes': '100',
		'start': str(start + 1),
		'stop': str(end),
		'average': '{:.3f}'.format(-height),  # CytoSure inverts the sign
	})
	return segment


def make_aberration(parent, chromosome, start, end, comment=None, method='converted from VCF',
		confirmation=None, n_probes=0, copy_number=99):
	"""
	comment -- string
	method -- short string
	confirmation -- string
	"""
	aberration = etree.SubElement(parent, 'aberration')
	aberration.attrib.update(dict(
		chr=CHROM_RENAME.get(chromosome, chromosome),
		start=str(start + 1),
		stop=str(end),
		maxStart=str(start + 1),
		maxStop=str(end),
		copyNumber=str(copy_number),
		initialClassification='Unclassified',
		finalClassification='Unclassified',
		inheritance='Not_tested',
		numProbes=str(n_probes),
		startProbe='',
		stopProbe='',
		maxStartProbe='',
		maxStopProbe='',

		# TODO fill in the following values with something sensible
		automationLevel='1.0',
		baseline='0.0',
		mosaicism='0.0',
		gain='true',
		inheritanceCoverage='0.0',
		logRatio='-0.4444',  # mean log ratio
		method=method,
		p='0.003333',  # p-value
		sd='0.2222',  # standard deviation
	))
	if comment:
		e = etree.SubElement(aberration, 'comments')
		e.text = comment
	if confirmation:
		e = etree.SubElement(aberration, 'confirmation')
		e.text = confirmation
	return aberration


def spaced_probes(start, end, probe_spacing=PROBE_SPACING):
	"""
	Yield nicely spaced positions along the interval (start, end).
	- start and end are always included
	- at least three positions are included
	"""
	l = end - start
	n = l // probe_spacing
	spacing = l / max(n, 2)  # float division
	i = 0
	pos = start
	while pos <= end:
		yield pos
		i += 1
		pos = start + int(i * spacing)


def probe_point(center, height=2.5, width=5001, steps=15):
	"""
	Yield (pos, height) pairs that "draw" a triangular shape (pointing upwards)
	"""
	pos_step = (width - 1) // (steps - 1)
	height_step = height / ((steps - 1) // 2)
	for i in range(-(steps // 2), steps // 2 + 1):
		yield center + i * pos_step, height - height_step * abs(i) + 0.1


def format_comment(info):
	comment = ''
	for k, v in sorted(info.items()):
		if k in ('CSQ', 'SVTYPE'):
			continue
		comment += '\n{}: {}'.format(k, v)
	return comment


def merge_intervals(intervals):
	"""Merge overlapping intervals into a single one"""
	events = [(coord[0], 'START') for coord in intervals]
	events.extend((coord[1], 'STOP') for coord in intervals)
	events.sort()
	active = 0
	start = 0
	for pos, what in events:
		# Note adjacent 'touching' events are merged because 'START' < 'STOP'
		if what == 'START':
			if active == 0:
				start = pos
			active += 1
		else:
			active -= 1
			if active == 0:
				yield (start, pos)


def complement_intervals(intervals, chromosome_length):
	"""
	>>> list(complement_intervals([(0, 1), (3, 4), (18, 20)], 20))
	[(1, 3), (4, 18)]
	"""
	prev_end = 0
	for start, end in intervals:
		if prev_end != start:
			yield prev_end, start
		prev_end = end
	if prev_end != chromosome_length:
		yield prev_end, chromosome_length


def add_probes_between_events(probes, chr_intervals, CONTIG_LENGTHS):
	for chrom, intervals in chr_intervals.items():
		if chrom not in CONTIG_LENGTHS:
			continue
		intervals = merge_intervals(intervals)
		for start, end in complement_intervals(intervals, CONTIG_LENGTHS[chrom]):
			for pos in spaced_probes(start, end, probe_spacing=200000):
				# CytoSure does not display probes at height=0.0
				make_probe(probes, chrom, pos, pos + 60, 0.01, 'between events')


class CoverageRecord:
	__slots__ = ('chrom', 'start', 'end', 'coverage')

	def __init__(self, chrom, start, end, coverage):
		self.chrom = chrom
		self.start = start
		self.end = end
		self.coverage = coverage


def parse_coverages(path):
	with open(path) as f:
		for line in f:
			if line.startswith('#'):
				continue
			content=line.split('\t')
			chrom=content[0]
			start=content[1]
			end=content[2]
			coverage=content[3]
			start = int(start)
			end = int(end)
			coverage = float(coverage)
			yield CoverageRecord(chrom, start, end, coverage)

def retrieve_snp(content,args):
	snp_data=[]
	snp_data.append(content[0])
	snp_data.append(int(content[1]))
	snp_data.append(float( content[7].split(";{}=".format(args.dp))[-1].split(";")[0] ))

	return (snp_data)

def parse_cn_coverages(args):
	probe_data=[]
	opener=open
	first=True
	for line in open(args.cn):
		if first:
			first=False
			continue

		content=line.strip().split()

		chrom = content[0]
		start = int(content[1])
		end = int(content[2])
		coverage = float(content[5])
		#first version
		yield CoverageRecord(chrom, start, end, -coverage)
		#yield CoverageRecord(chrom, start, end, coverage)


def parse_snv_coverages(args):
		snv_list=[]
		if args.snv.endswith(".gz"):
			for line  in gzip.open(args.snv):
				if line[0] == "#" or not ";{}=".format(args.dp) in line:
					continue
				content=line.strip().split()
				snv_list.append(retrieve_snp(content,args))

		elif args.snv.endswith(".vcf"):
			for line in open(args.snv):
				if line[0] == "#" or not ";{}=".format(args.dp) in line:
					continue
				content=line.strip().split()
				snv_list.append(retrieve_snp(content,args))

		else:
			print ("only .vcf or gziped vcf is allowed, exiting")

		for snv in snv_list:
			chrom = snv[0]
			start = snv[1]
			end = start+1
			coverage = snv[2]
			yield CoverageRecord(chrom, start, end, coverage)


def group_by_chromosome(records):
	"""
	Group records by their .chrom attribute.

	Yield pairs (chromosome, list_of_records) where list_of_records
	are the consecutive records sharing the same chromosome.
	"""
	prev_chrom = None
	chromosome_records = []
	for record in records:
		if record.chrom != prev_chrom:
			if chromosome_records:
				yield prev_chrom, chromosome_records
				chromosome_records = []
		chromosome_records.append(record)
		prev_chrom = record.chrom
	if chromosome_records:
		yield prev_chrom, chromosome_records


def bin_coverages(coverages, n):
	"""
	Reduce the number of coverage records by re-binning
	each *n* coverage values into a new single bin.

	The coverages are assumed to be from a single chromosome.
	"""
	chrom = coverages[0].chrom
	for i in range(0, len(coverages), n):
		records = coverages[i:i+n]
		cov = sum(r.coverage for r in records) / len(records)
		yield CoverageRecord(chrom,	records[0].start, records[-1].end, cov)


def subtract_intervals(records, intervals):
	"""
	Yield only those records that fall outside of the given intervals.
	"""
	events = [(r.start, 'rec', r) for r in records]
	events.extend((i[0], 'istart', None) for i in intervals)
	events.extend((i[1], 'iend', None) for i in intervals)
	events.sort()
	inside = False
	for pos, typ, record in events:
		if typ == 'istart':
			inside = True
		elif typ == 'iend':
			inside = False
		elif not inside:
			yield record


def add_coverage_probes(probes, path, args, CONTIG_LENGTHS, N_INTERVALS):
	"""
	probes -- <probes> element
	path -- path to tab-separated file with coverages
	"""
	logger.info('Reading %r ...', path)
	if args.coverage:
		coverages = [r for r in parse_coverages(path) if r.chrom in CONTIG_LENGTHS]
	elif args.cn:
		coverages = [r for r in parse_cn_coverages(args) if r.chrom in CONTIG_LENGTHS]
	else:
		coverages = [r for r in parse_snv_coverages(args) if r.chrom in CONTIG_LENGTHS]

	mean_coverage = sum(r.coverage for r in coverages) / len(coverages)
	logger.info('Mean coverage is %.2f', mean_coverage)

	n = 0
	for chromosome, records in group_by_chromosome(coverages):
		coverage_factor = 1
		if args.sex == 'male' and ( chromosome == 'Y' or chromosome == 'X'):
			coverage_factor = 2

		n_intervals = N_INTERVALS[chromosome]
		for record in subtract_intervals(bin_coverages(records,args.bins), n_intervals):
			if not args.cn:
				height = min(coverage_factor * record.coverage / mean_coverage - 1, MAX_HEIGHT)
				if height == 0.0:
					height = 0.01
			else:
				height=record.coverage
				print(height)

			make_probe(probes, record.chrom, record.start, record.end, height, 'coverage')
			n += 1
	logger.info('Added %s coverage probes', n)


#apply filtering
def variant_filter(variants, min_size=5000,max_frequency=0.01, frequency_tag='FRQ'):

	for variant in variants:

		end = variant.INFO.get('END')
		if end and not variant.INFO.get('SVTYPE') == 'TRA':

			if abs( int(end) - variant.start) <= min_size:
				# Too short
				continue

		elif variant.INFO.get('SVTYPE') == 'BND':
			bnd_chrom, bnd_pos = variant.ALT[0][2:-1].split(':')

			bnd_pos = int(variant.ALT[0].split(':')[1].split("]")[0].split("[")[0])
			bnd_chrom= variant.ALT[0].split(':')[0].split("]")[-1].split("[")[-1]

			if bnd_chrom == variant.CHROM and abs(bnd_pos - variant.start) < min_size:
				continue

		elif variant.INFO.get('SVTYPE') == 'TRA':

			bnd_pos = variant.INFO.get('END')
			bnd_chrom =variant.INFO.get('CHR2');

		frequency = variant.INFO.get(frequency_tag)
		if frequency is not None and frequency > max_frequency:
			continue

		yield variant

class BlacklistRecord:
	__slots__ = ('chrom', 'start', 'end')

	def __init__(self, chrom, start, end):
		self.chrom = chrom
		self.start = start
		self.end = end

# read Blacklist
def read_blacklist(path):
	with open(path) as f:
		for line in f:
			if line.startswith('#'):
				continue
			content=line.split('\t')
			chrom=content[0]
			start=content[1]
			end=content[2]
			start = int(start)
			end = int(end)
			yield BlacklistRecord(chrom, start, end)

def contained_by_blacklist(event, blacklist):
	for br in blacklist:
		if event.chrom == br.chrom:
			if event.start >= br.start and event.end <= br.end:
				return True

	return False

#retrieve the sample id, assuming single sample vcf
def retrieve_sample_id(vcf, vcf_path):
	samples = vcf.samples
	if len(samples) == 1:
		sample = samples[0]
	else:
		sample = vcf_path.split("/")[-1].split("_")[0].split(".")[0]
	return(sample)


def main():
	logging.basicConfig(level=logging.INFO, format='%(levelname)s: %(message)s')
	parser = argparse.ArgumentParser("VCF2cytosure - convert SV vcf files to cytosure")

	group = parser.add_argument_group('Filtering')
	group.add_argument('--size', default=1000, type=int,help='Minimum variant size. Default: %(default)s')
	group.add_argument('--frequency', default=0.01, type=float,help='Maximum frequency. Default: %(default)s')
	group.add_argument('--frequency_tag', default='FRQ', type=str,help='Frequency tag of the info field. Default: %(default)s')
	group.add_argument('--no-filter', dest='do_filtering', action='store_false',default=True,help='Disable any filtering')

	group = parser.add_argument_group('Input')
	group.add_argument('--genome',required=False, default=37, help='Human genome version. Use 37 for GRCh37/hg19, 38 for GRCh38 template.')
	group.add_argument('--sex',required=False, default='female', help='Sample sex male/female. Default: %(default)s')
	group.add_argument('--vcf',required=True,help='VCF file')
	group.add_argument('--bins',type=int,default=20,help='the number of coverage bins per probes default=20')
	group.add_argument('--coverage',help='Coverage file')
	group.add_argument('--cn', type=str,
					   help='add probes using cnvkit cn file(cannot be used together with --coverage)')
	group.add_argument('--snv',type=str,help='snv vcf file, use coverage annotation to position the height of the probes(cannot be used together with --coverage)')
	group.add_argument('--dp',type=str,default="DP",help='read depth tag of snv vcf file. This option is only used if you use snv to set the heigth of the probes. The dp tag is a tag which is used to retrieve the depth of coverage across the snv (default=DP)')
	group.add_argument('--maxbnd',type=int,default=10000,help='Maxixmum BND size, BND events exceeding this size are discarded')
	group.add_argument('--out',help='output file (default = the prefix of the input vcf)')

	group.add_argument('--blacklist', help='Blacklist bed format file to exclude completely contained variants.')

	group.add_argument('-V','--version',action='version',version="%(prog)s "+__version__ ,
			   help='Print program version and exit.')
	# parser.add_argument('xml', help='CytoSure design file')
	args= parser.parse_args()

	logger.info('vcf2cytosure %s', __version__)

	if (args.coverage and args.cn) or (args.coverage and args.snv) or (args.snv and args.cn):
		print ("Choose one of --coverage, --snv and --cn. They cannot be combined.")
		quit()

	if int(args.genome) == 38:
		CGH_TEMPLATE = CGH_TEMPLATE_38
		CONTIG_LENGTHS = CONTIG_LENGTHS_38
		N_INTERVALS = N_INTERVALS_38
	else:
		CGH_TEMPLATE = CGH_TEMPLATE_37
		CONTIG_LENGTHS = CONTIG_LENGTHS_37
		N_INTERVALS = N_INTERVALS_37

	if not args.out:
		args.out=".".join(args.vcf.split(".")[0:len(args.vcf.split("."))-1])+".cgh"
	parser = etree.XMLParser(remove_blank_text=True)

	sex_male = "false"
	promega_sex = 'Female'
	if args.sex == "male":
		sex_male = 'true'
		promega_sex = 'Male'

	vcf = VCF(args.vcf)

	sample_id=retrieve_sample_id(vcf, args.vcf)
	tree = etree.parse(StringIO(CGH_TEMPLATE.format(sample_id,sample_id,sample_id,sample_id,sex_male,promega_sex,sex_male)), parser)

	segmentation = tree.xpath('/data/cgh/segmentation')[0]
	probes = tree.xpath('/data/cgh/probes')[0]
	submission = tree.xpath('/data/cgh/submission')[0]

	if args.blacklist:
		blacklist = [r for r in read_blacklist(args.blacklist) if r.chrom in CONTIG_LENGTHS]

	chr_intervals = defaultdict(list)
	if args.do_filtering:
		vcf = variant_filter(vcf,min_size=args.size,max_frequency=args.frequency,frequency_tag=args.frequency_tag)
	n = 0
	for event in events(vcf, CONTIG_LENGTHS):
		height = ABERRATION_HEIGHTS[event.type]
		end = event.end
		make_segment(segmentation, event.chrom, event.start, end, height)
		comment = format_comment(event.info)
		if "rankScore" in event.info:
			rank_score = int(event.info['RankScore'].partition(':')[2])
		else:
			rank_score =0

		#occ=0
		#if args.frequency_tag in event.info:
		#	occ=event.info[args.frequency_tag]
		occ=0
		if "OCC" in event.info:
			occ=event.info["OCC"]

		if event.type in ("INV",'INS', 'BND',"TRA") and not event.end:
			continue
			#pass
		elif event.type in ("INV",'INS', 'BND',"TRA") and (abs(event.start-event.end) > args.maxbnd ):
			#pass
			continue
		elif args.blacklist:
			if contained_by_blacklist(event, blacklist):
				continue

		make_aberration(submission, event.chrom, event.start, end, confirmation=event.type,
			comment=comment, n_probes=occ, copy_number=rank_score)

		chr_intervals[event.chrom].append((event.start, event.end))
		# show probes at slightly different height than segments
		for pos in spaced_probes(event.start, event.end - 1):
			make_probe(probes, event.chrom, pos, pos + 60, height, event.type)
		n += 1
	if args.coverage or args.snv or args.cn:
		add_coverage_probes(probes, args.coverage, args, CONTIG_LENGTHS, N_INTERVALS)

	else:
		add_probes_between_events(probes, chr_intervals, CONTIG_LENGTHS)

	tree.write(args.out, pretty_print=True)
	logger.info('Wrote %d variants to CGH', n)


if __name__ == '__main__':
	main()<|MERGE_RESOLUTION|>--- conflicted
+++ resolved
@@ -13,11 +13,7 @@
 
 from constants import *
 
-<<<<<<< HEAD
-__version__ = '0.6.1'
-=======
-__version__ = '0.7.0'
->>>>>>> 189e9ff2
+__version__ = '0.7.1'
 
 logger = logging.getLogger(__name__)
 
